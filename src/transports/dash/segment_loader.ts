--- conflicted
+++ resolved
@@ -116,11 +116,7 @@
                             value: { responseData: null } });
     }
 
-<<<<<<< HEAD
-    if (lowLatencyMode || customSegmentLoader == null) {
-=======
     if (lowLatencyMode || customSegmentLoader === undefined) {
->>>>>>> 676b10c6
       return regularSegmentLoader(url, content, lowLatencyMode);
     }
 
